// Copyright 2011 The Go Authors. All rights reserved.
// Use of this source code is governed by a BSD-style
// license that can be found in the LICENSE file.

package windows

import (
	"net"
	"syscall"
	"unsafe"
)

const (
	// Invented values to support what package os expects.
	O_RDONLY   = 0x00000
	O_WRONLY   = 0x00001
	O_RDWR     = 0x00002
	O_CREAT    = 0x00040
	O_EXCL     = 0x00080
	O_NOCTTY   = 0x00100
	O_TRUNC    = 0x00200
	O_NONBLOCK = 0x00800
	O_APPEND   = 0x00400
	O_SYNC     = 0x01000
	O_ASYNC    = 0x02000
	O_CLOEXEC  = 0x80000
)

const (
	// More invented values for signals
	SIGHUP  = Signal(0x1)
	SIGINT  = Signal(0x2)
	SIGQUIT = Signal(0x3)
	SIGILL  = Signal(0x4)
	SIGTRAP = Signal(0x5)
	SIGABRT = Signal(0x6)
	SIGBUS  = Signal(0x7)
	SIGFPE  = Signal(0x8)
	SIGKILL = Signal(0x9)
	SIGSEGV = Signal(0xb)
	SIGPIPE = Signal(0xd)
	SIGALRM = Signal(0xe)
	SIGTERM = Signal(0xf)
)

var signals = [...]string{
	1:  "hangup",
	2:  "interrupt",
	3:  "quit",
	4:  "illegal instruction",
	5:  "trace/breakpoint trap",
	6:  "aborted",
	7:  "bus error",
	8:  "floating point exception",
	9:  "killed",
	10: "user defined signal 1",
	11: "segmentation fault",
	12: "user defined signal 2",
	13: "broken pipe",
	14: "alarm clock",
	15: "terminated",
}

const (
	GENERIC_READ    = 0x80000000
	GENERIC_WRITE   = 0x40000000
	GENERIC_EXECUTE = 0x20000000
	GENERIC_ALL     = 0x10000000

	FILE_LIST_DIRECTORY   = 0x00000001
	FILE_APPEND_DATA      = 0x00000004
	FILE_WRITE_ATTRIBUTES = 0x00000100

	FILE_SHARE_READ   = 0x00000001
	FILE_SHARE_WRITE  = 0x00000002
	FILE_SHARE_DELETE = 0x00000004

	FILE_ATTRIBUTE_READONLY              = 0x00000001
	FILE_ATTRIBUTE_HIDDEN                = 0x00000002
	FILE_ATTRIBUTE_SYSTEM                = 0x00000004
	FILE_ATTRIBUTE_DIRECTORY             = 0x00000010
	FILE_ATTRIBUTE_ARCHIVE               = 0x00000020
	FILE_ATTRIBUTE_DEVICE                = 0x00000040
	FILE_ATTRIBUTE_NORMAL                = 0x00000080
	FILE_ATTRIBUTE_TEMPORARY             = 0x00000100
	FILE_ATTRIBUTE_SPARSE_FILE           = 0x00000200
	FILE_ATTRIBUTE_REPARSE_POINT         = 0x00000400
	FILE_ATTRIBUTE_COMPRESSED            = 0x00000800
	FILE_ATTRIBUTE_OFFLINE               = 0x00001000
	FILE_ATTRIBUTE_NOT_CONTENT_INDEXED   = 0x00002000
	FILE_ATTRIBUTE_ENCRYPTED             = 0x00004000
	FILE_ATTRIBUTE_INTEGRITY_STREAM      = 0x00008000
	FILE_ATTRIBUTE_VIRTUAL               = 0x00010000
	FILE_ATTRIBUTE_NO_SCRUB_DATA         = 0x00020000
	FILE_ATTRIBUTE_RECALL_ON_OPEN        = 0x00040000
	FILE_ATTRIBUTE_RECALL_ON_DATA_ACCESS = 0x00400000

	INVALID_FILE_ATTRIBUTES = 0xffffffff

	CREATE_NEW        = 1
	CREATE_ALWAYS     = 2
	OPEN_EXISTING     = 3
	OPEN_ALWAYS       = 4
	TRUNCATE_EXISTING = 5

	FILE_FLAG_OPEN_REQUIRING_OPLOCK = 0x00040000
	FILE_FLAG_FIRST_PIPE_INSTANCE   = 0x00080000
	FILE_FLAG_OPEN_NO_RECALL        = 0x00100000
	FILE_FLAG_OPEN_REPARSE_POINT    = 0x00200000
	FILE_FLAG_SESSION_AWARE         = 0x00800000
	FILE_FLAG_POSIX_SEMANTICS       = 0x01000000
	FILE_FLAG_BACKUP_SEMANTICS      = 0x02000000
	FILE_FLAG_DELETE_ON_CLOSE       = 0x04000000
	FILE_FLAG_SEQUENTIAL_SCAN       = 0x08000000
	FILE_FLAG_RANDOM_ACCESS         = 0x10000000
	FILE_FLAG_NO_BUFFERING          = 0x20000000
	FILE_FLAG_OVERLAPPED            = 0x40000000
	FILE_FLAG_WRITE_THROUGH         = 0x80000000

	HANDLE_FLAG_INHERIT    = 0x00000001
	STARTF_USESTDHANDLES   = 0x00000100
	STARTF_USESHOWWINDOW   = 0x00000001
	DUPLICATE_CLOSE_SOURCE = 0x00000001
	DUPLICATE_SAME_ACCESS  = 0x00000002

	STD_INPUT_HANDLE  = -10 & (1<<32 - 1)
	STD_OUTPUT_HANDLE = -11 & (1<<32 - 1)
	STD_ERROR_HANDLE  = -12 & (1<<32 - 1)

	FILE_BEGIN   = 0
	FILE_CURRENT = 1
	FILE_END     = 2

	LANG_ENGLISH       = 0x09
	SUBLANG_ENGLISH_US = 0x01

	FORMAT_MESSAGE_ALLOCATE_BUFFER = 256
	FORMAT_MESSAGE_IGNORE_INSERTS  = 512
	FORMAT_MESSAGE_FROM_STRING     = 1024
	FORMAT_MESSAGE_FROM_HMODULE    = 2048
	FORMAT_MESSAGE_FROM_SYSTEM     = 4096
	FORMAT_MESSAGE_ARGUMENT_ARRAY  = 8192
	FORMAT_MESSAGE_MAX_WIDTH_MASK  = 255

	MAX_PATH      = 260
	MAX_LONG_PATH = 32768

	MAX_COMPUTERNAME_LENGTH = 15

	TIME_ZONE_ID_UNKNOWN  = 0
	TIME_ZONE_ID_STANDARD = 1

	TIME_ZONE_ID_DAYLIGHT = 2
	IGNORE                = 0
	INFINITE              = 0xffffffff

	WAIT_ABANDONED = 0x00000080
	WAIT_OBJECT_0  = 0x00000000
	WAIT_FAILED    = 0xFFFFFFFF

	// Standard access rights.
	DELETE       = 0x00010000
	READ_CONTROL = 0x00020000
	SYNCHRONIZE  = 0x00100000
	WRITE_DAC    = 0x00040000
	WRITE_OWNER  = 0x00080000

	// Access rights for process.
	PROCESS_CREATE_PROCESS            = 0x0080
	PROCESS_CREATE_THREAD             = 0x0002
	PROCESS_DUP_HANDLE                = 0x0040
	PROCESS_QUERY_INFORMATION         = 0x0400
	PROCESS_QUERY_LIMITED_INFORMATION = 0x1000
	PROCESS_SET_INFORMATION           = 0x0200
	PROCESS_SET_QUOTA                 = 0x0100
	PROCESS_SUSPEND_RESUME            = 0x0800
	PROCESS_TERMINATE                 = 0x0001
	PROCESS_VM_OPERATION              = 0x0008
	PROCESS_VM_READ                   = 0x0010
	PROCESS_VM_WRITE                  = 0x0020

	// Access rights for thread.
	THREAD_DIRECT_IMPERSONATION      = 0x0200
	THREAD_GET_CONTEXT               = 0x0008
	THREAD_IMPERSONATE               = 0x0100
	THREAD_QUERY_INFORMATION         = 0x0040
	THREAD_QUERY_LIMITED_INFORMATION = 0x0800
	THREAD_SET_CONTEXT               = 0x0010
	THREAD_SET_INFORMATION           = 0x0020
	THREAD_SET_LIMITED_INFORMATION   = 0x0400
	THREAD_SET_THREAD_TOKEN          = 0x0080
	THREAD_SUSPEND_RESUME            = 0x0002
	THREAD_TERMINATE                 = 0x0001

	FILE_MAP_COPY    = 0x01
	FILE_MAP_WRITE   = 0x02
	FILE_MAP_READ    = 0x04
	FILE_MAP_EXECUTE = 0x20

	CTRL_C_EVENT        = 0
	CTRL_BREAK_EVENT    = 1
	CTRL_CLOSE_EVENT    = 2
	CTRL_LOGOFF_EVENT   = 5
	CTRL_SHUTDOWN_EVENT = 6

	// Windows reserves errors >= 1<<29 for application use.
	APPLICATION_ERROR = 1 << 29
)

const (
	// Process creation flags.
	CREATE_BREAKAWAY_FROM_JOB        = 0x01000000
	CREATE_DEFAULT_ERROR_MODE        = 0x04000000
	CREATE_NEW_CONSOLE               = 0x00000010
	CREATE_NEW_PROCESS_GROUP         = 0x00000200
	CREATE_NO_WINDOW                 = 0x08000000
	CREATE_PROTECTED_PROCESS         = 0x00040000
	CREATE_PRESERVE_CODE_AUTHZ_LEVEL = 0x02000000
	CREATE_SEPARATE_WOW_VDM          = 0x00000800
	CREATE_SHARED_WOW_VDM            = 0x00001000
	CREATE_SUSPENDED                 = 0x00000004
	CREATE_UNICODE_ENVIRONMENT       = 0x00000400
	DEBUG_ONLY_THIS_PROCESS          = 0x00000002
	DEBUG_PROCESS                    = 0x00000001
	DETACHED_PROCESS                 = 0x00000008
	EXTENDED_STARTUPINFO_PRESENT     = 0x00080000
	INHERIT_PARENT_AFFINITY          = 0x00010000
)

const (
	// flags for CreateToolhelp32Snapshot
	TH32CS_SNAPHEAPLIST = 0x01
	TH32CS_SNAPPROCESS  = 0x02
	TH32CS_SNAPTHREAD   = 0x04
	TH32CS_SNAPMODULE   = 0x08
	TH32CS_SNAPMODULE32 = 0x10
	TH32CS_SNAPALL      = TH32CS_SNAPHEAPLIST | TH32CS_SNAPMODULE | TH32CS_SNAPPROCESS | TH32CS_SNAPTHREAD
	TH32CS_INHERIT      = 0x80000000
)

const (
	// filters for ReadDirectoryChangesW
	FILE_NOTIFY_CHANGE_FILE_NAME   = 0x001
	FILE_NOTIFY_CHANGE_DIR_NAME    = 0x002
	FILE_NOTIFY_CHANGE_ATTRIBUTES  = 0x004
	FILE_NOTIFY_CHANGE_SIZE        = 0x008
	FILE_NOTIFY_CHANGE_LAST_WRITE  = 0x010
	FILE_NOTIFY_CHANGE_LAST_ACCESS = 0x020
	FILE_NOTIFY_CHANGE_CREATION    = 0x040
	FILE_NOTIFY_CHANGE_SECURITY    = 0x100
)

const (
	// do not reorder
	FILE_ACTION_ADDED = iota + 1
	FILE_ACTION_REMOVED
	FILE_ACTION_MODIFIED
	FILE_ACTION_RENAMED_OLD_NAME
	FILE_ACTION_RENAMED_NEW_NAME
)

const (
	// wincrypt.h
	PROV_RSA_FULL                    = 1
	PROV_RSA_SIG                     = 2
	PROV_DSS                         = 3
	PROV_FORTEZZA                    = 4
	PROV_MS_EXCHANGE                 = 5
	PROV_SSL                         = 6
	PROV_RSA_SCHANNEL                = 12
	PROV_DSS_DH                      = 13
	PROV_EC_ECDSA_SIG                = 14
	PROV_EC_ECNRA_SIG                = 15
	PROV_EC_ECDSA_FULL               = 16
	PROV_EC_ECNRA_FULL               = 17
	PROV_DH_SCHANNEL                 = 18
	PROV_SPYRUS_LYNKS                = 20
	PROV_RNG                         = 21
	PROV_INTEL_SEC                   = 22
	PROV_REPLACE_OWF                 = 23
	PROV_RSA_AES                     = 24
	CRYPT_VERIFYCONTEXT              = 0xF0000000
	CRYPT_NEWKEYSET                  = 0x00000008
	CRYPT_DELETEKEYSET               = 0x00000010
	CRYPT_MACHINE_KEYSET             = 0x00000020
	CRYPT_SILENT                     = 0x00000040
	CRYPT_DEFAULT_CONTAINER_OPTIONAL = 0x00000080

	USAGE_MATCH_TYPE_AND = 0
	USAGE_MATCH_TYPE_OR  = 1

	/* msgAndCertEncodingType values for CertOpenStore function */
	X509_ASN_ENCODING   = 0x00000001
	PKCS_7_ASN_ENCODING = 0x00010000

	/* storeProvider values for CertOpenStore function */
	CERT_STORE_PROV_MSG               = 1
	CERT_STORE_PROV_MEMORY            = 2
	CERT_STORE_PROV_FILE              = 3
	CERT_STORE_PROV_REG               = 4
	CERT_STORE_PROV_PKCS7             = 5
	CERT_STORE_PROV_SERIALIZED        = 6
	CERT_STORE_PROV_FILENAME_A        = 7
	CERT_STORE_PROV_FILENAME_W        = 8
	CERT_STORE_PROV_FILENAME          = CERT_STORE_PROV_FILENAME_W
	CERT_STORE_PROV_SYSTEM_A          = 9
	CERT_STORE_PROV_SYSTEM_W          = 10
	CERT_STORE_PROV_SYSTEM            = CERT_STORE_PROV_SYSTEM_W
	CERT_STORE_PROV_COLLECTION        = 11
	CERT_STORE_PROV_SYSTEM_REGISTRY_A = 12
	CERT_STORE_PROV_SYSTEM_REGISTRY_W = 13
	CERT_STORE_PROV_SYSTEM_REGISTRY   = CERT_STORE_PROV_SYSTEM_REGISTRY_W
	CERT_STORE_PROV_PHYSICAL_W        = 14
	CERT_STORE_PROV_PHYSICAL          = CERT_STORE_PROV_PHYSICAL_W
	CERT_STORE_PROV_SMART_CARD_W      = 15
	CERT_STORE_PROV_SMART_CARD        = CERT_STORE_PROV_SMART_CARD_W
	CERT_STORE_PROV_LDAP_W            = 16
	CERT_STORE_PROV_LDAP              = CERT_STORE_PROV_LDAP_W
	CERT_STORE_PROV_PKCS12            = 17

	/* store characteristics (low WORD of flag) for CertOpenStore function */
	CERT_STORE_NO_CRYPT_RELEASE_FLAG            = 0x00000001
	CERT_STORE_SET_LOCALIZED_NAME_FLAG          = 0x00000002
	CERT_STORE_DEFER_CLOSE_UNTIL_LAST_FREE_FLAG = 0x00000004
	CERT_STORE_DELETE_FLAG                      = 0x00000010
	CERT_STORE_UNSAFE_PHYSICAL_FLAG             = 0x00000020
	CERT_STORE_SHARE_STORE_FLAG                 = 0x00000040
	CERT_STORE_SHARE_CONTEXT_FLAG               = 0x00000080
	CERT_STORE_MANIFOLD_FLAG                    = 0x00000100
	CERT_STORE_ENUM_ARCHIVED_FLAG               = 0x00000200
	CERT_STORE_UPDATE_KEYID_FLAG                = 0x00000400
	CERT_STORE_BACKUP_RESTORE_FLAG              = 0x00000800
	CERT_STORE_MAXIMUM_ALLOWED_FLAG             = 0x00001000
	CERT_STORE_CREATE_NEW_FLAG                  = 0x00002000
	CERT_STORE_OPEN_EXISTING_FLAG               = 0x00004000
	CERT_STORE_READONLY_FLAG                    = 0x00008000

	/* store locations (high WORD of flag) for CertOpenStore function */
	CERT_SYSTEM_STORE_CURRENT_USER               = 0x00010000
	CERT_SYSTEM_STORE_LOCAL_MACHINE              = 0x00020000
	CERT_SYSTEM_STORE_CURRENT_SERVICE            = 0x00040000
	CERT_SYSTEM_STORE_SERVICES                   = 0x00050000
	CERT_SYSTEM_STORE_USERS                      = 0x00060000
	CERT_SYSTEM_STORE_CURRENT_USER_GROUP_POLICY  = 0x00070000
	CERT_SYSTEM_STORE_LOCAL_MACHINE_GROUP_POLICY = 0x00080000
	CERT_SYSTEM_STORE_LOCAL_MACHINE_ENTERPRISE   = 0x00090000
	CERT_SYSTEM_STORE_UNPROTECTED_FLAG           = 0x40000000
	CERT_SYSTEM_STORE_RELOCATE_FLAG              = 0x80000000

	/* Miscellaneous high-WORD flags for CertOpenStore function */
	CERT_REGISTRY_STORE_REMOTE_FLAG      = 0x00010000
	CERT_REGISTRY_STORE_SERIALIZED_FLAG  = 0x00020000
	CERT_REGISTRY_STORE_ROAMING_FLAG     = 0x00040000
	CERT_REGISTRY_STORE_MY_IE_DIRTY_FLAG = 0x00080000
	CERT_REGISTRY_STORE_LM_GPT_FLAG      = 0x01000000
	CERT_REGISTRY_STORE_CLIENT_GPT_FLAG  = 0x80000000
	CERT_FILE_STORE_COMMIT_ENABLE_FLAG   = 0x00010000
	CERT_LDAP_STORE_SIGN_FLAG            = 0x00010000
	CERT_LDAP_STORE_AREC_EXCLUSIVE_FLAG  = 0x00020000
	CERT_LDAP_STORE_OPENED_FLAG          = 0x00040000
	CERT_LDAP_STORE_UNBIND_FLAG          = 0x00080000

	/* addDisposition values for CertAddCertificateContextToStore function */
	CERT_STORE_ADD_NEW                                 = 1
	CERT_STORE_ADD_USE_EXISTING                        = 2
	CERT_STORE_ADD_REPLACE_EXISTING                    = 3
	CERT_STORE_ADD_ALWAYS                              = 4
	CERT_STORE_ADD_REPLACE_EXISTING_INHERIT_PROPERTIES = 5
	CERT_STORE_ADD_NEWER                               = 6
	CERT_STORE_ADD_NEWER_INHERIT_PROPERTIES            = 7

	/* ErrorStatus values for CertTrustStatus struct */
	CERT_TRUST_NO_ERROR                          = 0x00000000
	CERT_TRUST_IS_NOT_TIME_VALID                 = 0x00000001
	CERT_TRUST_IS_REVOKED                        = 0x00000004
	CERT_TRUST_IS_NOT_SIGNATURE_VALID            = 0x00000008
	CERT_TRUST_IS_NOT_VALID_FOR_USAGE            = 0x00000010
	CERT_TRUST_IS_UNTRUSTED_ROOT                 = 0x00000020
	CERT_TRUST_REVOCATION_STATUS_UNKNOWN         = 0x00000040
	CERT_TRUST_IS_CYCLIC                         = 0x00000080
	CERT_TRUST_INVALID_EXTENSION                 = 0x00000100
	CERT_TRUST_INVALID_POLICY_CONSTRAINTS        = 0x00000200
	CERT_TRUST_INVALID_BASIC_CONSTRAINTS         = 0x00000400
	CERT_TRUST_INVALID_NAME_CONSTRAINTS          = 0x00000800
	CERT_TRUST_HAS_NOT_SUPPORTED_NAME_CONSTRAINT = 0x00001000
	CERT_TRUST_HAS_NOT_DEFINED_NAME_CONSTRAINT   = 0x00002000
	CERT_TRUST_HAS_NOT_PERMITTED_NAME_CONSTRAINT = 0x00004000
	CERT_TRUST_HAS_EXCLUDED_NAME_CONSTRAINT      = 0x00008000
	CERT_TRUST_IS_PARTIAL_CHAIN                  = 0x00010000
	CERT_TRUST_CTL_IS_NOT_TIME_VALID             = 0x00020000
	CERT_TRUST_CTL_IS_NOT_SIGNATURE_VALID        = 0x00040000
	CERT_TRUST_CTL_IS_NOT_VALID_FOR_USAGE        = 0x00080000
	CERT_TRUST_HAS_WEAK_SIGNATURE                = 0x00100000
	CERT_TRUST_IS_OFFLINE_REVOCATION             = 0x01000000
	CERT_TRUST_NO_ISSUANCE_CHAIN_POLICY          = 0x02000000
	CERT_TRUST_IS_EXPLICIT_DISTRUST              = 0x04000000
	CERT_TRUST_HAS_NOT_SUPPORTED_CRITICAL_EXT    = 0x08000000

	/* InfoStatus values for CertTrustStatus struct */
	CERT_TRUST_HAS_EXACT_MATCH_ISSUER        = 0x00000001
	CERT_TRUST_HAS_KEY_MATCH_ISSUER          = 0x00000002
	CERT_TRUST_HAS_NAME_MATCH_ISSUER         = 0x00000004
	CERT_TRUST_IS_SELF_SIGNED                = 0x00000008
	CERT_TRUST_HAS_PREFERRED_ISSUER          = 0x00000100
	CERT_TRUST_HAS_ISSUANCE_CHAIN_POLICY     = 0x00000400
	CERT_TRUST_HAS_VALID_NAME_CONSTRAINTS    = 0x00000400
	CERT_TRUST_IS_PEER_TRUSTED               = 0x00000800
	CERT_TRUST_HAS_CRL_VALIDITY_EXTENDED     = 0x00001000
	CERT_TRUST_IS_FROM_EXCLUSIVE_TRUST_STORE = 0x00002000
	CERT_TRUST_IS_CA_TRUSTED                 = 0x00004000
	CERT_TRUST_IS_COMPLEX_CHAIN              = 0x00010000

	/* policyOID values for CertVerifyCertificateChainPolicy function */
	CERT_CHAIN_POLICY_BASE              = 1
	CERT_CHAIN_POLICY_AUTHENTICODE      = 2
	CERT_CHAIN_POLICY_AUTHENTICODE_TS   = 3
	CERT_CHAIN_POLICY_SSL               = 4
	CERT_CHAIN_POLICY_BASIC_CONSTRAINTS = 5
	CERT_CHAIN_POLICY_NT_AUTH           = 6
	CERT_CHAIN_POLICY_MICROSOFT_ROOT    = 7
	CERT_CHAIN_POLICY_EV                = 8
	CERT_CHAIN_POLICY_SSL_F12           = 9

	/* AuthType values for SSLExtraCertChainPolicyPara struct */
	AUTHTYPE_CLIENT = 1
	AUTHTYPE_SERVER = 2

	/* Checks values for SSLExtraCertChainPolicyPara struct */
	SECURITY_FLAG_IGNORE_REVOCATION        = 0x00000080
	SECURITY_FLAG_IGNORE_UNKNOWN_CA        = 0x00000100
	SECURITY_FLAG_IGNORE_WRONG_USAGE       = 0x00000200
	SECURITY_FLAG_IGNORE_CERT_CN_INVALID   = 0x00001000
	SECURITY_FLAG_IGNORE_CERT_DATE_INVALID = 0x00002000
)

const (
	// flags for SetErrorMode
	SEM_FAILCRITICALERRORS     = 0x0001
	SEM_NOALIGNMENTFAULTEXCEPT = 0x0004
	SEM_NOGPFAULTERRORBOX      = 0x0002
	SEM_NOOPENFILEERRORBOX     = 0x8000
)

const (
	// Priority class.
	ABOVE_NORMAL_PRIORITY_CLASS   = 0x00008000
	BELOW_NORMAL_PRIORITY_CLASS   = 0x00004000
	HIGH_PRIORITY_CLASS           = 0x00000080
	IDLE_PRIORITY_CLASS           = 0x00000040
	NORMAL_PRIORITY_CLASS         = 0x00000020
	PROCESS_MODE_BACKGROUND_BEGIN = 0x00100000
	PROCESS_MODE_BACKGROUND_END   = 0x00200000
	REALTIME_PRIORITY_CLASS       = 0x00000100
)

var (
	OID_PKIX_KP_SERVER_AUTH = []byte("1.3.6.1.5.5.7.3.1\x00")
	OID_SERVER_GATED_CRYPTO = []byte("1.3.6.1.4.1.311.10.3.3\x00")
	OID_SGC_NETSCAPE        = []byte("2.16.840.1.113730.4.1\x00")
)

// Pointer represents a pointer to an arbitrary Windows type.
//
// Pointer-typed fields may point to one of many different types. It's
// up to the caller to provide a pointer to the appropriate type, cast
// to Pointer. The caller must obey the unsafe.Pointer rules while
// doing so.
type Pointer *struct{}

// Invented values to support what package os expects.
type Timeval struct {
	Sec  int32
	Usec int32
}

func (tv *Timeval) Nanoseconds() int64 {
	return (int64(tv.Sec)*1e6 + int64(tv.Usec)) * 1e3
}

func NsecToTimeval(nsec int64) (tv Timeval) {
	tv.Sec = int32(nsec / 1e9)
	tv.Usec = int32(nsec % 1e9 / 1e3)
	return
}

type SecurityAttributes struct {
	Length             uint32
	SecurityDescriptor uintptr
	InheritHandle      uint32
}

type Overlapped struct {
	Internal     uintptr
	InternalHigh uintptr
	Offset       uint32
	OffsetHigh   uint32
	HEvent       Handle
}

type FileNotifyInformation struct {
	NextEntryOffset uint32
	Action          uint32
	FileNameLength  uint32
	FileName        uint16
}

type Filetime struct {
	LowDateTime  uint32
	HighDateTime uint32
}

// Nanoseconds returns Filetime ft in nanoseconds
// since Epoch (00:00:00 UTC, January 1, 1970).
func (ft *Filetime) Nanoseconds() int64 {
	// 100-nanosecond intervals since January 1, 1601
	nsec := int64(ft.HighDateTime)<<32 + int64(ft.LowDateTime)
	// change starting time to the Epoch (00:00:00 UTC, January 1, 1970)
	nsec -= 116444736000000000
	// convert into nanoseconds
	nsec *= 100
	return nsec
}

func NsecToFiletime(nsec int64) (ft Filetime) {
	// convert into 100-nanosecond
	nsec /= 100
	// change starting time to January 1, 1601
	nsec += 116444736000000000
	// split into high / low
	ft.LowDateTime = uint32(nsec & 0xffffffff)
	ft.HighDateTime = uint32(nsec >> 32 & 0xffffffff)
	return ft
}

type Win32finddata struct {
	FileAttributes    uint32
	CreationTime      Filetime
	LastAccessTime    Filetime
	LastWriteTime     Filetime
	FileSizeHigh      uint32
	FileSizeLow       uint32
	Reserved0         uint32
	Reserved1         uint32
	FileName          [MAX_PATH - 1]uint16
	AlternateFileName [13]uint16
}

// This is the actual system call structure.
// Win32finddata is what we committed to in Go 1.
type win32finddata1 struct {
	FileAttributes    uint32
	CreationTime      Filetime
	LastAccessTime    Filetime
	LastWriteTime     Filetime
	FileSizeHigh      uint32
	FileSizeLow       uint32
	Reserved0         uint32
	Reserved1         uint32
	FileName          [MAX_PATH]uint16
	AlternateFileName [14]uint16
}

func copyFindData(dst *Win32finddata, src *win32finddata1) {
	dst.FileAttributes = src.FileAttributes
	dst.CreationTime = src.CreationTime
	dst.LastAccessTime = src.LastAccessTime
	dst.LastWriteTime = src.LastWriteTime
	dst.FileSizeHigh = src.FileSizeHigh
	dst.FileSizeLow = src.FileSizeLow
	dst.Reserved0 = src.Reserved0
	dst.Reserved1 = src.Reserved1

	// The src is 1 element bigger than dst, but it must be NUL.
	copy(dst.FileName[:], src.FileName[:])
	copy(dst.AlternateFileName[:], src.AlternateFileName[:])
}

type ByHandleFileInformation struct {
	FileAttributes     uint32
	CreationTime       Filetime
	LastAccessTime     Filetime
	LastWriteTime      Filetime
	VolumeSerialNumber uint32
	FileSizeHigh       uint32
	FileSizeLow        uint32
	NumberOfLinks      uint32
	FileIndexHigh      uint32
	FileIndexLow       uint32
}

const (
	GetFileExInfoStandard = 0
	GetFileExMaxInfoLevel = 1
)

type Win32FileAttributeData struct {
	FileAttributes uint32
	CreationTime   Filetime
	LastAccessTime Filetime
	LastWriteTime  Filetime
	FileSizeHigh   uint32
	FileSizeLow    uint32
}

// ShowWindow constants
const (
	// winuser.h
	SW_HIDE            = 0
	SW_NORMAL          = 1
	SW_SHOWNORMAL      = 1
	SW_SHOWMINIMIZED   = 2
	SW_SHOWMAXIMIZED   = 3
	SW_MAXIMIZE        = 3
	SW_SHOWNOACTIVATE  = 4
	SW_SHOW            = 5
	SW_MINIMIZE        = 6
	SW_SHOWMINNOACTIVE = 7
	SW_SHOWNA          = 8
	SW_RESTORE         = 9
	SW_SHOWDEFAULT     = 10
	SW_FORCEMINIMIZE   = 11
)

type StartupInfo struct {
	Cb            uint32
	_             *uint16
	Desktop       *uint16
	Title         *uint16
	X             uint32
	Y             uint32
	XSize         uint32
	YSize         uint32
	XCountChars   uint32
	YCountChars   uint32
	FillAttribute uint32
	Flags         uint32
	ShowWindow    uint16
	_             uint16
	_             *byte
	StdInput      Handle
	StdOutput     Handle
	StdErr        Handle
}

type ProcessInformation struct {
	Process   Handle
	Thread    Handle
	ProcessId uint32
	ThreadId  uint32
}

type ProcessEntry32 struct {
	Size            uint32
	Usage           uint32
	ProcessID       uint32
	DefaultHeapID   uintptr
	ModuleID        uint32
	Threads         uint32
	ParentProcessID uint32
	PriClassBase    int32
	Flags           uint32
	ExeFile         [MAX_PATH]uint16
}

type ThreadEntry32 struct {
	Size           uint32
	Usage          uint32
	ThreadID       uint32
	OwnerProcessID uint32
	BasePri        int32
	DeltaPri       int32
	Flags          uint32
}

type Systemtime struct {
	Year         uint16
	Month        uint16
	DayOfWeek    uint16
	Day          uint16
	Hour         uint16
	Minute       uint16
	Second       uint16
	Milliseconds uint16
}

type Timezoneinformation struct {
	Bias         int32
	StandardName [32]uint16
	StandardDate Systemtime
	StandardBias int32
	DaylightName [32]uint16
	DaylightDate Systemtime
	DaylightBias int32
}

// Socket related.

const (
	AF_UNSPEC  = 0
	AF_UNIX    = 1
	AF_INET    = 2
	AF_INET6   = 23
	AF_NETBIOS = 17

	SOCK_STREAM    = 1
	SOCK_DGRAM     = 2
	SOCK_RAW       = 3
	SOCK_SEQPACKET = 5

	IPPROTO_IP   = 0
	IPPROTO_IPV6 = 0x29
	IPPROTO_TCP  = 6
	IPPROTO_UDP  = 17

	SOL_SOCKET                = 0xffff
	SO_REUSEADDR              = 4
	SO_KEEPALIVE              = 8
	SO_DONTROUTE              = 16
	SO_BROADCAST              = 32
	SO_LINGER                 = 128
	SO_RCVBUF                 = 0x1002
	SO_SNDBUF                 = 0x1001
	SO_UPDATE_ACCEPT_CONTEXT  = 0x700b
	SO_UPDATE_CONNECT_CONTEXT = 0x7010

	IOC_OUT                            = 0x40000000
	IOC_IN                             = 0x80000000
	IOC_VENDOR                         = 0x18000000
	IOC_INOUT                          = IOC_IN | IOC_OUT
	IOC_WS2                            = 0x08000000
	SIO_GET_EXTENSION_FUNCTION_POINTER = IOC_INOUT | IOC_WS2 | 6
	SIO_KEEPALIVE_VALS                 = IOC_IN | IOC_VENDOR | 4
	SIO_UDP_CONNRESET                  = IOC_IN | IOC_VENDOR | 12

	// cf. http://support.microsoft.com/default.aspx?scid=kb;en-us;257460

	IP_TOS             = 0x3
	IP_TTL             = 0x4
	IP_MULTICAST_IF    = 0x9
	IP_MULTICAST_TTL   = 0xa
	IP_MULTICAST_LOOP  = 0xb
	IP_ADD_MEMBERSHIP  = 0xc
	IP_DROP_MEMBERSHIP = 0xd

	IPV6_V6ONLY         = 0x1b
	IPV6_UNICAST_HOPS   = 0x4
	IPV6_MULTICAST_IF   = 0x9
	IPV6_MULTICAST_HOPS = 0xa
	IPV6_MULTICAST_LOOP = 0xb
	IPV6_JOIN_GROUP     = 0xc
	IPV6_LEAVE_GROUP    = 0xd

	MSG_OOB       = 0x1
	MSG_PEEK      = 0x2
	MSG_DONTROUTE = 0x4
	MSG_WAITALL   = 0x8

	MSG_TRUNC  = 0x0100
	MSG_CTRUNC = 0x0200
	MSG_BCAST  = 0x0400
	MSG_MCAST  = 0x0800

	SOMAXCONN = 0x7fffffff

	TCP_NODELAY = 1

	SHUT_RD   = 0
	SHUT_WR   = 1
	SHUT_RDWR = 2

	WSADESCRIPTION_LEN = 256
	WSASYS_STATUS_LEN  = 128
)

type WSABuf struct {
	Len uint32
	Buf *byte
}

type WSAMsg struct {
	Name        *syscall.RawSockaddrAny
	Namelen     int32
	Buffers     *WSABuf
	BufferCount uint32
	Control     WSABuf
	Flags       uint32
}

// Invented values to support what package os expects.
const (
	S_IFMT   = 0x1f000
	S_IFIFO  = 0x1000
	S_IFCHR  = 0x2000
	S_IFDIR  = 0x4000
	S_IFBLK  = 0x6000
	S_IFREG  = 0x8000
	S_IFLNK  = 0xa000
	S_IFSOCK = 0xc000
	S_ISUID  = 0x800
	S_ISGID  = 0x400
	S_ISVTX  = 0x200
	S_IRUSR  = 0x100
	S_IWRITE = 0x80
	S_IWUSR  = 0x80
	S_IXUSR  = 0x40
)

const (
	FILE_TYPE_CHAR    = 0x0002
	FILE_TYPE_DISK    = 0x0001
	FILE_TYPE_PIPE    = 0x0003
	FILE_TYPE_REMOTE  = 0x8000
	FILE_TYPE_UNKNOWN = 0x0000
)

type Hostent struct {
	Name     *byte
	Aliases  **byte
	AddrType uint16
	Length   uint16
	AddrList **byte
}

type Protoent struct {
	Name    *byte
	Aliases **byte
	Proto   uint16
}

const (
	DNS_TYPE_A       = 0x0001
	DNS_TYPE_NS      = 0x0002
	DNS_TYPE_MD      = 0x0003
	DNS_TYPE_MF      = 0x0004
	DNS_TYPE_CNAME   = 0x0005
	DNS_TYPE_SOA     = 0x0006
	DNS_TYPE_MB      = 0x0007
	DNS_TYPE_MG      = 0x0008
	DNS_TYPE_MR      = 0x0009
	DNS_TYPE_NULL    = 0x000a
	DNS_TYPE_WKS     = 0x000b
	DNS_TYPE_PTR     = 0x000c
	DNS_TYPE_HINFO   = 0x000d
	DNS_TYPE_MINFO   = 0x000e
	DNS_TYPE_MX      = 0x000f
	DNS_TYPE_TEXT    = 0x0010
	DNS_TYPE_RP      = 0x0011
	DNS_TYPE_AFSDB   = 0x0012
	DNS_TYPE_X25     = 0x0013
	DNS_TYPE_ISDN    = 0x0014
	DNS_TYPE_RT      = 0x0015
	DNS_TYPE_NSAP    = 0x0016
	DNS_TYPE_NSAPPTR = 0x0017
	DNS_TYPE_SIG     = 0x0018
	DNS_TYPE_KEY     = 0x0019
	DNS_TYPE_PX      = 0x001a
	DNS_TYPE_GPOS    = 0x001b
	DNS_TYPE_AAAA    = 0x001c
	DNS_TYPE_LOC     = 0x001d
	DNS_TYPE_NXT     = 0x001e
	DNS_TYPE_EID     = 0x001f
	DNS_TYPE_NIMLOC  = 0x0020
	DNS_TYPE_SRV     = 0x0021
	DNS_TYPE_ATMA    = 0x0022
	DNS_TYPE_NAPTR   = 0x0023
	DNS_TYPE_KX      = 0x0024
	DNS_TYPE_CERT    = 0x0025
	DNS_TYPE_A6      = 0x0026
	DNS_TYPE_DNAME   = 0x0027
	DNS_TYPE_SINK    = 0x0028
	DNS_TYPE_OPT     = 0x0029
	DNS_TYPE_DS      = 0x002B
	DNS_TYPE_RRSIG   = 0x002E
	DNS_TYPE_NSEC    = 0x002F
	DNS_TYPE_DNSKEY  = 0x0030
	DNS_TYPE_DHCID   = 0x0031
	DNS_TYPE_UINFO   = 0x0064
	DNS_TYPE_UID     = 0x0065
	DNS_TYPE_GID     = 0x0066
	DNS_TYPE_UNSPEC  = 0x0067
	DNS_TYPE_ADDRS   = 0x00f8
	DNS_TYPE_TKEY    = 0x00f9
	DNS_TYPE_TSIG    = 0x00fa
	DNS_TYPE_IXFR    = 0x00fb
	DNS_TYPE_AXFR    = 0x00fc
	DNS_TYPE_MAILB   = 0x00fd
	DNS_TYPE_MAILA   = 0x00fe
	DNS_TYPE_ALL     = 0x00ff
	DNS_TYPE_ANY     = 0x00ff
	DNS_TYPE_WINS    = 0xff01
	DNS_TYPE_WINSR   = 0xff02
	DNS_TYPE_NBSTAT  = 0xff01
)

const (
	// flags inside DNSRecord.Dw
	DnsSectionQuestion   = 0x0000
	DnsSectionAnswer     = 0x0001
	DnsSectionAuthority  = 0x0002
	DnsSectionAdditional = 0x0003
)

type DNSSRVData struct {
	Target   *uint16
	Priority uint16
	Weight   uint16
	Port     uint16
	Pad      uint16
}

type DNSPTRData struct {
	Host *uint16
}

type DNSMXData struct {
	NameExchange *uint16
	Preference   uint16
	Pad          uint16
}

type DNSTXTData struct {
	StringCount uint16
	StringArray [1]*uint16
}

type DNSRecord struct {
	Next     *DNSRecord
	Name     *uint16
	Type     uint16
	Length   uint16
	Dw       uint32
	Ttl      uint32
	Reserved uint32
	Data     [40]byte
}

const (
	TF_DISCONNECT         = 1
	TF_REUSE_SOCKET       = 2
	TF_WRITE_BEHIND       = 4
	TF_USE_DEFAULT_WORKER = 0
	TF_USE_SYSTEM_THREAD  = 16
	TF_USE_KERNEL_APC     = 32
)

type TransmitFileBuffers struct {
	Head       uintptr
	HeadLength uint32
	Tail       uintptr
	TailLength uint32
}

const (
	IFF_UP           = 1
	IFF_BROADCAST    = 2
	IFF_LOOPBACK     = 4
	IFF_POINTTOPOINT = 8
	IFF_MULTICAST    = 16
)

const SIO_GET_INTERFACE_LIST = 0x4004747F

// TODO(mattn): SockaddrGen is union of sockaddr/sockaddr_in/sockaddr_in6_old.
// will be fixed to change variable type as suitable.

type SockaddrGen [24]byte

type InterfaceInfo struct {
	Flags            uint32
	Address          SockaddrGen
	BroadcastAddress SockaddrGen
	Netmask          SockaddrGen
}

type IpAddressString struct {
	String [16]byte
}

type IpMaskString IpAddressString

type IpAddrString struct {
	Next      *IpAddrString
	IpAddress IpAddressString
	IpMask    IpMaskString
	Context   uint32
}

const MAX_ADAPTER_NAME_LENGTH = 256
const MAX_ADAPTER_DESCRIPTION_LENGTH = 128
const MAX_ADAPTER_ADDRESS_LENGTH = 8

type IpAdapterInfo struct {
	Next                *IpAdapterInfo
	ComboIndex          uint32
	AdapterName         [MAX_ADAPTER_NAME_LENGTH + 4]byte
	Description         [MAX_ADAPTER_DESCRIPTION_LENGTH + 4]byte
	AddressLength       uint32
	Address             [MAX_ADAPTER_ADDRESS_LENGTH]byte
	Index               uint32
	Type                uint32
	DhcpEnabled         uint32
	CurrentIpAddress    *IpAddrString
	IpAddressList       IpAddrString
	GatewayList         IpAddrString
	DhcpServer          IpAddrString
	HaveWins            bool
	PrimaryWinsServer   IpAddrString
	SecondaryWinsServer IpAddrString
	LeaseObtained       int64
	LeaseExpires        int64
}

const MAXLEN_PHYSADDR = 8
const MAX_INTERFACE_NAME_LEN = 256
const MAXLEN_IFDESCR = 256

type MibIfRow struct {
	Name            [MAX_INTERFACE_NAME_LEN]uint16
	Index           uint32
	Type            uint32
	Mtu             uint32
	Speed           uint32
	PhysAddrLen     uint32
	PhysAddr        [MAXLEN_PHYSADDR]byte
	AdminStatus     uint32
	OperStatus      uint32
	LastChange      uint32
	InOctets        uint32
	InUcastPkts     uint32
	InNUcastPkts    uint32
	InDiscards      uint32
	InErrors        uint32
	InUnknownProtos uint32
	OutOctets       uint32
	OutUcastPkts    uint32
	OutNUcastPkts   uint32
	OutDiscards     uint32
	OutErrors       uint32
	OutQLen         uint32
	DescrLen        uint32
	Descr           [MAXLEN_IFDESCR]byte
}

type CertInfo struct {
	// Not implemented
}

type CertContext struct {
	EncodingType uint32
	EncodedCert  *byte
	Length       uint32
	CertInfo     *CertInfo
	Store        Handle
}

type CertChainContext struct {
	Size                       uint32
	TrustStatus                CertTrustStatus
	ChainCount                 uint32
	Chains                     **CertSimpleChain
	LowerQualityChainCount     uint32
	LowerQualityChains         **CertChainContext
	HasRevocationFreshnessTime uint32
	RevocationFreshnessTime    uint32
}

type CertTrustListInfo struct {
	// Not implemented
}

type CertSimpleChain struct {
	Size                       uint32
	TrustStatus                CertTrustStatus
	NumElements                uint32
	Elements                   **CertChainElement
	TrustListInfo              *CertTrustListInfo
	HasRevocationFreshnessTime uint32
	RevocationFreshnessTime    uint32
}

type CertChainElement struct {
	Size              uint32
	CertContext       *CertContext
	TrustStatus       CertTrustStatus
	RevocationInfo    *CertRevocationInfo
	IssuanceUsage     *CertEnhKeyUsage
	ApplicationUsage  *CertEnhKeyUsage
	ExtendedErrorInfo *uint16
}

type CertRevocationCrlInfo struct {
	// Not implemented
}

type CertRevocationInfo struct {
	Size             uint32
	RevocationResult uint32
	RevocationOid    *byte
	OidSpecificInfo  Pointer
	HasFreshnessTime uint32
	FreshnessTime    uint32
	CrlInfo          *CertRevocationCrlInfo
}

type CertTrustStatus struct {
	ErrorStatus uint32
	InfoStatus  uint32
}

type CertUsageMatch struct {
	Type  uint32
	Usage CertEnhKeyUsage
}

type CertEnhKeyUsage struct {
	Length           uint32
	UsageIdentifiers **byte
}

type CertChainPara struct {
	Size                         uint32
	RequestedUsage               CertUsageMatch
	RequstedIssuancePolicy       CertUsageMatch
	URLRetrievalTimeout          uint32
	CheckRevocationFreshnessTime uint32
	RevocationFreshnessTime      uint32
	CacheResync                  *Filetime
}

type CertChainPolicyPara struct {
	Size            uint32
	Flags           uint32
	ExtraPolicyPara Pointer
}

type SSLExtraCertChainPolicyPara struct {
	Size       uint32
	AuthType   uint32
	Checks     uint32
	ServerName *uint16
}

type CertChainPolicyStatus struct {
	Size              uint32
	Error             uint32
	ChainIndex        uint32
	ElementIndex      uint32
	ExtraPolicyStatus Pointer
}

const (
	// do not reorder
	HKEY_CLASSES_ROOT = 0x80000000 + iota
	HKEY_CURRENT_USER
	HKEY_LOCAL_MACHINE
	HKEY_USERS
	HKEY_PERFORMANCE_DATA
	HKEY_CURRENT_CONFIG
	HKEY_DYN_DATA

	KEY_QUERY_VALUE        = 1
	KEY_SET_VALUE          = 2
	KEY_CREATE_SUB_KEY     = 4
	KEY_ENUMERATE_SUB_KEYS = 8
	KEY_NOTIFY             = 16
	KEY_CREATE_LINK        = 32
	KEY_WRITE              = 0x20006
	KEY_EXECUTE            = 0x20019
	KEY_READ               = 0x20019
	KEY_WOW64_64KEY        = 0x0100
	KEY_WOW64_32KEY        = 0x0200
	KEY_ALL_ACCESS         = 0xf003f
)

const (
	// do not reorder
	REG_NONE = iota
	REG_SZ
	REG_EXPAND_SZ
	REG_BINARY
	REG_DWORD_LITTLE_ENDIAN
	REG_DWORD_BIG_ENDIAN
	REG_LINK
	REG_MULTI_SZ
	REG_RESOURCE_LIST
	REG_FULL_RESOURCE_DESCRIPTOR
	REG_RESOURCE_REQUIREMENTS_LIST
	REG_QWORD_LITTLE_ENDIAN
	REG_DWORD = REG_DWORD_LITTLE_ENDIAN
	REG_QWORD = REG_QWORD_LITTLE_ENDIAN
)

const (
	EVENT_MODIFY_STATE = 0x0002
	EVENT_ALL_ACCESS   = STANDARD_RIGHTS_REQUIRED | SYNCHRONIZE | 0x3

	MUTANT_QUERY_STATE = 0x0001
	MUTANT_ALL_ACCESS  = STANDARD_RIGHTS_REQUIRED | SYNCHRONIZE | MUTANT_QUERY_STATE

	SEMAPHORE_MODIFY_STATE = 0x0002
	SEMAPHORE_ALL_ACCESS   = STANDARD_RIGHTS_REQUIRED | SYNCHRONIZE | 0x3

	TIMER_QUERY_STATE  = 0x0001
	TIMER_MODIFY_STATE = 0x0002
	TIMER_ALL_ACCESS   = STANDARD_RIGHTS_REQUIRED | SYNCHRONIZE | TIMER_QUERY_STATE | TIMER_MODIFY_STATE

	MUTEX_MODIFY_STATE = MUTANT_QUERY_STATE
	MUTEX_ALL_ACCESS   = MUTANT_ALL_ACCESS

	CREATE_EVENT_MANUAL_RESET  = 0x1
	CREATE_EVENT_INITIAL_SET   = 0x2
	CREATE_MUTEX_INITIAL_OWNER = 0x1
)

type AddrinfoW struct {
	Flags     int32
	Family    int32
	Socktype  int32
	Protocol  int32
	Addrlen   uintptr
	Canonname *uint16
	Addr      uintptr
	Next      *AddrinfoW
}

const (
	AI_PASSIVE     = 1
	AI_CANONNAME   = 2
	AI_NUMERICHOST = 4
)

type GUID struct {
	Data1 uint32
	Data2 uint16
	Data3 uint16
	Data4 [8]byte
}

var WSAID_CONNECTEX = GUID{
	0x25a207b9,
	0xddf3,
	0x4660,
	[8]byte{0x8e, 0xe9, 0x76, 0xe5, 0x8c, 0x74, 0x06, 0x3e},
}

var WSAID_WSASENDMSG = GUID{
	0xa441e712,
	0x754f,
	0x43ca,
	[8]byte{0x84, 0xa7, 0x0d, 0xee, 0x44, 0xcf, 0x60, 0x6d},
}

var WSAID_WSARECVMSG = GUID{
	0xf689d7c8,
	0x6f1f,
	0x436b,
	[8]byte{0x8a, 0x53, 0xe5, 0x4f, 0xe3, 0x51, 0xc3, 0x22},
}

const (
	FILE_SKIP_COMPLETION_PORT_ON_SUCCESS = 1
	FILE_SKIP_SET_EVENT_ON_HANDLE        = 2
)

const (
	WSAPROTOCOL_LEN    = 255
	MAX_PROTOCOL_CHAIN = 7
	BASE_PROTOCOL      = 1
	LAYERED_PROTOCOL   = 0

	XP1_CONNECTIONLESS           = 0x00000001
	XP1_GUARANTEED_DELIVERY      = 0x00000002
	XP1_GUARANTEED_ORDER         = 0x00000004
	XP1_MESSAGE_ORIENTED         = 0x00000008
	XP1_PSEUDO_STREAM            = 0x00000010
	XP1_GRACEFUL_CLOSE           = 0x00000020
	XP1_EXPEDITED_DATA           = 0x00000040
	XP1_CONNECT_DATA             = 0x00000080
	XP1_DISCONNECT_DATA          = 0x00000100
	XP1_SUPPORT_BROADCAST        = 0x00000200
	XP1_SUPPORT_MULTIPOINT       = 0x00000400
	XP1_MULTIPOINT_CONTROL_PLANE = 0x00000800
	XP1_MULTIPOINT_DATA_PLANE    = 0x00001000
	XP1_QOS_SUPPORTED            = 0x00002000
	XP1_UNI_SEND                 = 0x00008000
	XP1_UNI_RECV                 = 0x00010000
	XP1_IFS_HANDLES              = 0x00020000
	XP1_PARTIAL_MESSAGE          = 0x00040000
	XP1_SAN_SUPPORT_SDP          = 0x00080000

	PFL_MULTIPLE_PROTO_ENTRIES  = 0x00000001
	PFL_RECOMMENDED_PROTO_ENTRY = 0x00000002
	PFL_HIDDEN                  = 0x00000004
	PFL_MATCHES_PROTOCOL_ZERO   = 0x00000008
	PFL_NETWORKDIRECT_PROVIDER  = 0x00000010
)

type WSAProtocolInfo struct {
	ServiceFlags1     uint32
	ServiceFlags2     uint32
	ServiceFlags3     uint32
	ServiceFlags4     uint32
	ProviderFlags     uint32
	ProviderId        GUID
	CatalogEntryId    uint32
	ProtocolChain     WSAProtocolChain
	Version           int32
	AddressFamily     int32
	MaxSockAddr       int32
	MinSockAddr       int32
	SocketType        int32
	Protocol          int32
	ProtocolMaxOffset int32
	NetworkByteOrder  int32
	SecurityScheme    int32
	MessageSize       uint32
	ProviderReserved  uint32
	ProtocolName      [WSAPROTOCOL_LEN + 1]uint16
}

type WSAProtocolChain struct {
	ChainLen     int32
	ChainEntries [MAX_PROTOCOL_CHAIN]uint32
}

type TCPKeepalive struct {
	OnOff    uint32
	Time     uint32
	Interval uint32
}

type symbolicLinkReparseBuffer struct {
	SubstituteNameOffset uint16
	SubstituteNameLength uint16
	PrintNameOffset      uint16
	PrintNameLength      uint16
	Flags                uint32
	PathBuffer           [1]uint16
}

type mountPointReparseBuffer struct {
	SubstituteNameOffset uint16
	SubstituteNameLength uint16
	PrintNameOffset      uint16
	PrintNameLength      uint16
	PathBuffer           [1]uint16
}

type reparseDataBuffer struct {
	ReparseTag        uint32
	ReparseDataLength uint16
	Reserved          uint16

	// GenericReparseBuffer
	reparseBuffer byte
}

const (
	FSCTL_GET_REPARSE_POINT          = 0x900A8
	MAXIMUM_REPARSE_DATA_BUFFER_SIZE = 16 * 1024
	IO_REPARSE_TAG_MOUNT_POINT       = 0xA0000003
	IO_REPARSE_TAG_SYMLINK           = 0xA000000C
	SYMBOLIC_LINK_FLAG_DIRECTORY     = 0x1
)

const (
	ComputerNameNetBIOS                   = 0
	ComputerNameDnsHostname               = 1
	ComputerNameDnsDomain                 = 2
	ComputerNameDnsFullyQualified         = 3
	ComputerNamePhysicalNetBIOS           = 4
	ComputerNamePhysicalDnsHostname       = 5
	ComputerNamePhysicalDnsDomain         = 6
	ComputerNamePhysicalDnsFullyQualified = 7
	ComputerNameMax                       = 8
)

// For MessageBox()
const (
	MB_OK                   = 0x00000000
	MB_OKCANCEL             = 0x00000001
	MB_ABORTRETRYIGNORE     = 0x00000002
	MB_YESNOCANCEL          = 0x00000003
	MB_YESNO                = 0x00000004
	MB_RETRYCANCEL          = 0x00000005
	MB_CANCELTRYCONTINUE    = 0x00000006
	MB_ICONHAND             = 0x00000010
	MB_ICONQUESTION         = 0x00000020
	MB_ICONEXCLAMATION      = 0x00000030
	MB_ICONASTERISK         = 0x00000040
	MB_USERICON             = 0x00000080
	MB_ICONWARNING          = MB_ICONEXCLAMATION
	MB_ICONERROR            = MB_ICONHAND
	MB_ICONINFORMATION      = MB_ICONASTERISK
	MB_ICONSTOP             = MB_ICONHAND
	MB_DEFBUTTON1           = 0x00000000
	MB_DEFBUTTON2           = 0x00000100
	MB_DEFBUTTON3           = 0x00000200
	MB_DEFBUTTON4           = 0x00000300
	MB_APPLMODAL            = 0x00000000
	MB_SYSTEMMODAL          = 0x00001000
	MB_TASKMODAL            = 0x00002000
	MB_HELP                 = 0x00004000
	MB_NOFOCUS              = 0x00008000
	MB_SETFOREGROUND        = 0x00010000
	MB_DEFAULT_DESKTOP_ONLY = 0x00020000
	MB_TOPMOST              = 0x00040000
	MB_RIGHT                = 0x00080000
	MB_RTLREADING           = 0x00100000
	MB_SERVICE_NOTIFICATION = 0x00200000
)

const (
	MOVEFILE_REPLACE_EXISTING      = 0x1
	MOVEFILE_COPY_ALLOWED          = 0x2
	MOVEFILE_DELAY_UNTIL_REBOOT    = 0x4
	MOVEFILE_WRITE_THROUGH         = 0x8
	MOVEFILE_CREATE_HARDLINK       = 0x10
	MOVEFILE_FAIL_IF_NOT_TRACKABLE = 0x20
)

const GAA_FLAG_INCLUDE_PREFIX = 0x00000010

const (
	IF_TYPE_OTHER              = 1
	IF_TYPE_ETHERNET_CSMACD    = 6
	IF_TYPE_ISO88025_TOKENRING = 9
	IF_TYPE_PPP                = 23
	IF_TYPE_SOFTWARE_LOOPBACK  = 24
	IF_TYPE_ATM                = 37
	IF_TYPE_IEEE80211          = 71
	IF_TYPE_TUNNEL             = 131
	IF_TYPE_IEEE1394           = 144
)

type SocketAddress struct {
	Sockaddr       *syscall.RawSockaddrAny
	SockaddrLength int32
}

// IP returns an IPv4 or IPv6 address, or nil if the underlying SocketAddress is neither.
func (addr *SocketAddress) IP() net.IP {
	if uintptr(addr.SockaddrLength) >= unsafe.Sizeof(RawSockaddrInet4{}) && addr.Sockaddr.Addr.Family == AF_INET {
		return (*RawSockaddrInet4)(unsafe.Pointer(addr.Sockaddr)).Addr[:]
	} else if uintptr(addr.SockaddrLength) >= unsafe.Sizeof(RawSockaddrInet6{}) && addr.Sockaddr.Addr.Family == AF_INET6 {
		return (*RawSockaddrInet6)(unsafe.Pointer(addr.Sockaddr)).Addr[:]
	}
	return nil
}

type IpAdapterUnicastAddress struct {
	Length             uint32
	Flags              uint32
	Next               *IpAdapterUnicastAddress
	Address            SocketAddress
	PrefixOrigin       int32
	SuffixOrigin       int32
	DadState           int32
	ValidLifetime      uint32
	PreferredLifetime  uint32
	LeaseLifetime      uint32
	OnLinkPrefixLength uint8
}

type IpAdapterAnycastAddress struct {
	Length  uint32
	Flags   uint32
	Next    *IpAdapterAnycastAddress
	Address SocketAddress
}

type IpAdapterMulticastAddress struct {
	Length  uint32
	Flags   uint32
	Next    *IpAdapterMulticastAddress
	Address SocketAddress
}

type IpAdapterDnsServerAdapter struct {
	Length   uint32
	Reserved uint32
	Next     *IpAdapterDnsServerAdapter
	Address  SocketAddress
}

type IpAdapterPrefix struct {
	Length       uint32
	Flags        uint32
	Next         *IpAdapterPrefix
	Address      SocketAddress
	PrefixLength uint32
}

type IpAdapterAddresses struct {
	Length                uint32
	IfIndex               uint32
	Next                  *IpAdapterAddresses
	AdapterName           *byte
	FirstUnicastAddress   *IpAdapterUnicastAddress
	FirstAnycastAddress   *IpAdapterAnycastAddress
	FirstMulticastAddress *IpAdapterMulticastAddress
	FirstDnsServerAddress *IpAdapterDnsServerAdapter
	DnsSuffix             *uint16
	Description           *uint16
	FriendlyName          *uint16
	PhysicalAddress       [syscall.MAX_ADAPTER_ADDRESS_LENGTH]byte
	PhysicalAddressLength uint32
	Flags                 uint32
	Mtu                   uint32
	IfType                uint32
	OperStatus            uint32
	Ipv6IfIndex           uint32
	ZoneIndices           [16]uint32
	FirstPrefix           *IpAdapterPrefix
	/* more fields might be present here. */
}

const (
	IfOperStatusUp             = 1
	IfOperStatusDown           = 2
	IfOperStatusTesting        = 3
	IfOperStatusUnknown        = 4
	IfOperStatusDormant        = 5
	IfOperStatusNotPresent     = 6
	IfOperStatusLowerLayerDown = 7
)

// Console related constants used for the mode parameter to SetConsoleMode. See
// https://docs.microsoft.com/en-us/windows/console/setconsolemode for details.

const (
	ENABLE_PROCESSED_INPUT        = 0x1
	ENABLE_LINE_INPUT             = 0x2
	ENABLE_ECHO_INPUT             = 0x4
	ENABLE_WINDOW_INPUT           = 0x8
	ENABLE_MOUSE_INPUT            = 0x10
	ENABLE_INSERT_MODE            = 0x20
	ENABLE_QUICK_EDIT_MODE        = 0x40
	ENABLE_EXTENDED_FLAGS         = 0x80
	ENABLE_AUTO_POSITION          = 0x100
	ENABLE_VIRTUAL_TERMINAL_INPUT = 0x200

	ENABLE_PROCESSED_OUTPUT            = 0x1
	ENABLE_WRAP_AT_EOL_OUTPUT          = 0x2
	ENABLE_VIRTUAL_TERMINAL_PROCESSING = 0x4
	DISABLE_NEWLINE_AUTO_RETURN        = 0x8
	ENABLE_LVB_GRID_WORLDWIDE          = 0x10
)

type Coord struct {
	X int16
	Y int16
}

type SmallRect struct {
	Left   int16
	Top    int16
	Right  int16
	Bottom int16
}

// Used with GetConsoleScreenBuffer to retrieve information about a console
// screen buffer. See
// https://docs.microsoft.com/en-us/windows/console/console-screen-buffer-info-str
// for details.

type ConsoleScreenBufferInfo struct {
	Size              Coord
	CursorPosition    Coord
	Attributes        uint16
	Window            SmallRect
	MaximumWindowSize Coord
}

const UNIX_PATH_MAX = 108 // defined in afunix.h

const (
	// flags for JOBOBJECT_BASIC_LIMIT_INFORMATION.LimitFlags
	JOB_OBJECT_LIMIT_ACTIVE_PROCESS             = 0x00000008
	JOB_OBJECT_LIMIT_AFFINITY                   = 0x00000010
	JOB_OBJECT_LIMIT_BREAKAWAY_OK               = 0x00000800
	JOB_OBJECT_LIMIT_DIE_ON_UNHANDLED_EXCEPTION = 0x00000400
	JOB_OBJECT_LIMIT_JOB_MEMORY                 = 0x00000200
	JOB_OBJECT_LIMIT_JOB_TIME                   = 0x00000004
	JOB_OBJECT_LIMIT_KILL_ON_JOB_CLOSE          = 0x00002000
	JOB_OBJECT_LIMIT_PRESERVE_JOB_TIME          = 0x00000040
	JOB_OBJECT_LIMIT_PRIORITY_CLASS             = 0x00000020
	JOB_OBJECT_LIMIT_PROCESS_MEMORY             = 0x00000100
	JOB_OBJECT_LIMIT_PROCESS_TIME               = 0x00000002
	JOB_OBJECT_LIMIT_SCHEDULING_CLASS           = 0x00000080
	JOB_OBJECT_LIMIT_SILENT_BREAKAWAY_OK        = 0x00001000
	JOB_OBJECT_LIMIT_SUBSET_AFFINITY            = 0x00004000
	JOB_OBJECT_LIMIT_WORKINGSET                 = 0x00000001
)

type JOBOBJECT_BASIC_LIMIT_INFORMATION struct {
	PerProcessUserTimeLimit int64
	PerJobUserTimeLimit     int64
	LimitFlags              uint32
	MinimumWorkingSetSize   uintptr
	MaximumWorkingSetSize   uintptr
	ActiveProcessLimit      uint32
	Affinity                uintptr
	PriorityClass           uint32
	SchedulingClass         uint32
}

type IO_COUNTERS struct {
	ReadOperationCount  uint64
	WriteOperationCount uint64
	OtherOperationCount uint64
	ReadTransferCount   uint64
	WriteTransferCount  uint64
	OtherTransferCount  uint64
}

type JOBOBJECT_EXTENDED_LIMIT_INFORMATION struct {
	BasicLimitInformation JOBOBJECT_BASIC_LIMIT_INFORMATION
	IoInfo                IO_COUNTERS
	ProcessMemoryLimit    uintptr
	JobMemoryLimit        uintptr
	PeakProcessMemoryUsed uintptr
	PeakJobMemoryUsed     uintptr
}

const (
	// UIRestrictionsClass
	JOB_OBJECT_UILIMIT_DESKTOP          = 0x00000040
	JOB_OBJECT_UILIMIT_DISPLAYSETTINGS  = 0x00000010
	JOB_OBJECT_UILIMIT_EXITWINDOWS      = 0x00000080
	JOB_OBJECT_UILIMIT_GLOBALATOMS      = 0x00000020
	JOB_OBJECT_UILIMIT_HANDLES          = 0x00000001
	JOB_OBJECT_UILIMIT_READCLIPBOARD    = 0x00000002
	JOB_OBJECT_UILIMIT_SYSTEMPARAMETERS = 0x00000008
	JOB_OBJECT_UILIMIT_WRITECLIPBOARD   = 0x00000004
)

type JOBOBJECT_BASIC_UI_RESTRICTIONS struct {
	UIRestrictionsClass uint32
}

const (
	// JobObjectInformationClass
	JobObjectAssociateCompletionPortInformation = 7
	JobObjectBasicLimitInformation              = 2
	JobObjectBasicUIRestrictions                = 4
	JobObjectCpuRateControlInformation          = 15
	JobObjectEndOfJobTimeInformation            = 6
	JobObjectExtendedLimitInformation           = 9
	JobObjectGroupInformation                   = 11
	JobObjectGroupInformationEx                 = 14
	JobObjectLimitViolationInformation2         = 35
	JobObjectNetRateControlInformation          = 32
	JobObjectNotificationLimitInformation       = 12
	JobObjectNotificationLimitInformation2      = 34
	JobObjectSecurityLimitInformation           = 5
<<<<<<< HEAD
=======
)

const (
	KF_FLAG_DEFAULT                          = 0x00000000
	KF_FLAG_FORCE_APP_DATA_REDIRECTION       = 0x00080000
	KF_FLAG_RETURN_FILTER_REDIRECTION_TARGET = 0x00040000
	KF_FLAG_FORCE_PACKAGE_REDIRECTION        = 0x00020000
	KF_FLAG_NO_PACKAGE_REDIRECTION           = 0x00010000
	KF_FLAG_FORCE_APPCONTAINER_REDIRECTION   = 0x00020000
	KF_FLAG_NO_APPCONTAINER_REDIRECTION      = 0x00010000
	KF_FLAG_CREATE                           = 0x00008000
	KF_FLAG_DONT_VERIFY                      = 0x00004000
	KF_FLAG_DONT_UNEXPAND                    = 0x00002000
	KF_FLAG_NO_ALIAS                         = 0x00001000
	KF_FLAG_INIT                             = 0x00000800
	KF_FLAG_DEFAULT_PATH                     = 0x00000400
	KF_FLAG_NOT_PARENT_RELATIVE              = 0x00000200
	KF_FLAG_SIMPLE_IDLIST                    = 0x00000100
	KF_FLAG_ALIAS_ONLY                       = 0x80000000
)

type OsVersionInfoEx struct {
	osVersionInfoSize uint32
	MajorVersion      uint32
	MinorVersion      uint32
	BuildNumber       uint32
	PlatformId        uint32
	CsdVersion        [128]uint16
	ServicePackMajor  uint16
	ServicePackMinor  uint16
	SuiteMask         uint16
	ProductType       byte
	_                 byte
}

const (
	EWX_LOGOFF          = 0x00000000
	EWX_SHUTDOWN        = 0x00000001
	EWX_REBOOT          = 0x00000002
	EWX_FORCE           = 0x00000004
	EWX_POWEROFF        = 0x00000008
	EWX_FORCEIFHUNG     = 0x00000010
	EWX_QUICKRESOLVE    = 0x00000020
	EWX_RESTARTAPPS     = 0x00000040
	EWX_HYBRID_SHUTDOWN = 0x00400000
	EWX_BOOTOPTIONS     = 0x01000000

	SHTDN_REASON_FLAG_COMMENT_REQUIRED          = 0x01000000
	SHTDN_REASON_FLAG_DIRTY_PROBLEM_ID_REQUIRED = 0x02000000
	SHTDN_REASON_FLAG_CLEAN_UI                  = 0x04000000
	SHTDN_REASON_FLAG_DIRTY_UI                  = 0x08000000
	SHTDN_REASON_FLAG_USER_DEFINED              = 0x40000000
	SHTDN_REASON_FLAG_PLANNED                   = 0x80000000
	SHTDN_REASON_MAJOR_OTHER                    = 0x00000000
	SHTDN_REASON_MAJOR_NONE                     = 0x00000000
	SHTDN_REASON_MAJOR_HARDWARE                 = 0x00010000
	SHTDN_REASON_MAJOR_OPERATINGSYSTEM          = 0x00020000
	SHTDN_REASON_MAJOR_SOFTWARE                 = 0x00030000
	SHTDN_REASON_MAJOR_APPLICATION              = 0x00040000
	SHTDN_REASON_MAJOR_SYSTEM                   = 0x00050000
	SHTDN_REASON_MAJOR_POWER                    = 0x00060000
	SHTDN_REASON_MAJOR_LEGACY_API               = 0x00070000
	SHTDN_REASON_MINOR_OTHER                    = 0x00000000
	SHTDN_REASON_MINOR_NONE                     = 0x000000ff
	SHTDN_REASON_MINOR_MAINTENANCE              = 0x00000001
	SHTDN_REASON_MINOR_INSTALLATION             = 0x00000002
	SHTDN_REASON_MINOR_UPGRADE                  = 0x00000003
	SHTDN_REASON_MINOR_RECONFIG                 = 0x00000004
	SHTDN_REASON_MINOR_HUNG                     = 0x00000005
	SHTDN_REASON_MINOR_UNSTABLE                 = 0x00000006
	SHTDN_REASON_MINOR_DISK                     = 0x00000007
	SHTDN_REASON_MINOR_PROCESSOR                = 0x00000008
	SHTDN_REASON_MINOR_NETWORKCARD              = 0x00000009
	SHTDN_REASON_MINOR_POWER_SUPPLY             = 0x0000000a
	SHTDN_REASON_MINOR_CORDUNPLUGGED            = 0x0000000b
	SHTDN_REASON_MINOR_ENVIRONMENT              = 0x0000000c
	SHTDN_REASON_MINOR_HARDWARE_DRIVER          = 0x0000000d
	SHTDN_REASON_MINOR_OTHERDRIVER              = 0x0000000e
	SHTDN_REASON_MINOR_BLUESCREEN               = 0x0000000F
	SHTDN_REASON_MINOR_SERVICEPACK              = 0x00000010
	SHTDN_REASON_MINOR_HOTFIX                   = 0x00000011
	SHTDN_REASON_MINOR_SECURITYFIX              = 0x00000012
	SHTDN_REASON_MINOR_SECURITY                 = 0x00000013
	SHTDN_REASON_MINOR_NETWORK_CONNECTIVITY     = 0x00000014
	SHTDN_REASON_MINOR_WMI                      = 0x00000015
	SHTDN_REASON_MINOR_SERVICEPACK_UNINSTALL    = 0x00000016
	SHTDN_REASON_MINOR_HOTFIX_UNINSTALL         = 0x00000017
	SHTDN_REASON_MINOR_SECURITYFIX_UNINSTALL    = 0x00000018
	SHTDN_REASON_MINOR_MMC                      = 0x00000019
	SHTDN_REASON_MINOR_SYSTEMRESTORE            = 0x0000001a
	SHTDN_REASON_MINOR_TERMSRV                  = 0x00000020
	SHTDN_REASON_MINOR_DC_PROMOTION             = 0x00000021
	SHTDN_REASON_MINOR_DC_DEMOTION              = 0x00000022
	SHTDN_REASON_UNKNOWN                        = SHTDN_REASON_MINOR_NONE
	SHTDN_REASON_LEGACY_API                     = SHTDN_REASON_MAJOR_LEGACY_API | SHTDN_REASON_FLAG_PLANNED
	SHTDN_REASON_VALID_BIT_MASK                 = 0xc0ffffff

	SHUTDOWN_NORETRY = 0x1
>>>>>>> 3f516447
)<|MERGE_RESOLUTION|>--- conflicted
+++ resolved
@@ -1654,8 +1654,6 @@
 	JobObjectNotificationLimitInformation       = 12
 	JobObjectNotificationLimitInformation2      = 34
 	JobObjectSecurityLimitInformation           = 5
-<<<<<<< HEAD
-=======
 )
 
 const (
@@ -1754,5 +1752,4 @@
 	SHTDN_REASON_VALID_BIT_MASK                 = 0xc0ffffff
 
 	SHUTDOWN_NORETRY = 0x1
->>>>>>> 3f516447
 )