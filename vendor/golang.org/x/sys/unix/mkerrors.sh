--- conflicted
+++ resolved
@@ -183,12 +183,9 @@
 #include <sys/socket.h>
 #include <sys/xattr.h>
 #include <linux/bpf.h>
-<<<<<<< HEAD
-=======
 #include <linux/can.h>
 #include <linux/capability.h>
 #include <linux/cryptouser.h>
->>>>>>> 3f516447
 #include <linux/errqueue.h>
 #include <linux/falloc.h>
 #include <linux/fanotify.h>
@@ -447,11 +444,8 @@
 		$2 ~ /^TC[IO](ON|OFF)$/ ||
 		$2 ~ /^IN_/ ||
 		$2 ~ /^LOCK_(SH|EX|NB|UN)$/ ||
-<<<<<<< HEAD
-=======
 		$2 ~ /^LO_(KEY|NAME)_SIZE$/ ||
 		$2 ~ /^LOOP_(CLR|CTL|GET|SET)_/ ||
->>>>>>> 3f516447
 		$2 ~ /^(AF|SOCK|SO|SOL|IPPROTO|IP|IPV6|ICMP6|TCP|MCAST|EVFILT|NOTE|EV|SHUT|PROT|MAP|MFD|T?PACKET|MSG|SCM|MCL|DT|MADV|PR)_/ ||
 		$2 ~ /^TP_STATUS_/ ||
 		$2 ~ /^FALLOC_/ ||
