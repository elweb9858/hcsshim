--- conflicted
+++ resolved
@@ -103,27 +103,6 @@
 	return value, err
 }
 
-<<<<<<< HEAD
-func IoctlGetUint32(fd int, req uint) (uint32, error) {
-	var value uint32
-	err := ioctl(fd, req, uintptr(unsafe.Pointer(&value)))
-	return value, err
-}
-
-func IoctlGetWinsize(fd int, req uint) (*Winsize, error) {
-	var value Winsize
-	err := ioctl(fd, req, uintptr(unsafe.Pointer(&value)))
-	return &value, err
-}
-
-func IoctlGetTermios(fd int, req uint) (*Termios, error) {
-	var value Termios
-	err := ioctl(fd, req, uintptr(unsafe.Pointer(&value)))
-	return &value, err
-}
-
-=======
->>>>>>> 3f516447
 func IoctlGetRTCTime(fd int) (*RTCTime, error) {
 	var value RTCTime
 	err := ioctl(fd, RTC_RD_TIME, uintptr(unsafe.Pointer(&value)))
